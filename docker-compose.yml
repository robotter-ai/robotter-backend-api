--- conflicted
+++ resolved
@@ -35,10 +35,7 @@
 
   gateway:
     image: mlguys/gateway:mango
-<<<<<<< HEAD
     restart: unless-stopped
-=======
->>>>>>> 53c81d91
     ports:
       - "15888:15888"
     volumes:
